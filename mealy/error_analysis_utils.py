# -*- coding: utf-8 -*-
from sklearn.pipeline import Pipeline
import numpy as np
from mealy.constants import ErrorAnalyzerConstants
from kneed import KneeLocator


def get_epsilon(difference):
    """Compute the threshold used to decide whether a prediction is wrong or correct (for regression tasks).

    Args:
        difference (numpy.ndarray): The absolute differences between the true target values and the predicted ones
            (by the primary model).

    Returns:
        float: The value of the threshold used to decide whether the prediction for a regression task
        is wrong or correct.
    """
    epsilon_range = np.linspace(min(difference), max(difference), num=ErrorAnalyzerConstants.NUMBER_EPSILON_VALUES)
    cdf_error = []
    n_samples = difference.shape[0]
    for epsilon in epsilon_range:
        correct_predictions = difference <= epsilon
        cdf_error.append(np.count_nonzero(correct_predictions) / float(n_samples))
    return KneeLocator(epsilon_range, cdf_error).knee


def get_feature_list_from_column_transformer(ct_preprocessor):
    """Get list of feature names and categorical feature names from a ColumnTransformer preprocessor.

    Args:
        ct_preprocessor (sklearn.compose.ColumnTransformer): ColumnTransformer containing separate feature
            preprocessing steps.

    Returns:
        all_features (list): list of feature names.
        categorical_features (list): list of categorical feature names.
    """
    all_features, categorical_features = [], []
    for transformer_name, transformer, transformer_feature_names in ct_preprocessor.transformers_:
        if transformer_name == 'remainder' and transformer == 'drop':
            continue
        all_features.extend(transformer_feature_names)

        # check for categorical features
        if isinstance(transformer, Pipeline):
            for step in transformer.steps:
                if isinstance(step[1], ErrorAnalyzerConstants.VALID_CATEGORICAL_STEPS):
                    categorical_features.extend(transformer_feature_names)
                    break
        elif isinstance(transformer, ErrorAnalyzerConstants.VALID_CATEGORICAL_STEPS):
            categorical_features.extend(transformer_feature_names)
    return all_features, categorical_features


def check_lists_having_same_elements(list_A, list_B):
    """Check two lists have the same unique elements."""
    return set(list_A) == set(list_B)


def check_enough_data(df, min_len):
    """Compare length of dataframe to minimum length of the test data.

    Used in the relevance of the measure.

    Args:
        df (pandas.DataFrame): Input dataframe
        min_len (int): Minimum number of rows required.

    Raises:
      ValueError: If df does not have the required minimum number of rows.
    """
    if df.shape[0] < min_len:
        raise ValueError(
            'The original dataset is too small ({} rows) to have stable result, it needs to have at least {} rows'.format(
                df.shape[0], min_len))

def format_float(number, decimals):
    """
    Format a number to have the required number of decimals. Ensure no trailing zeros remain.

    Args:
        number (float or int): The number to format
        decimals (int): The number of decimals required

<<<<<<< HEAD
def rank_features_by_error_correlation(feature_importances):
    """Rank features by feature importance according to the error model."""
    return np.argsort(- feature_importances)
=======
    Return:
        formatted (str): The number as a formatted string

    """
    formatted = ("{:." + str(decimals) + "f}").format(number).rstrip("0")
    if formatted.endswith("."):
        return formatted[:-1]
    return formatted
>>>>>>> 78265467
<|MERGE_RESOLUTION|>--- conflicted
+++ resolved
@@ -83,11 +83,6 @@
         number (float or int): The number to format
         decimals (int): The number of decimals required
 
-<<<<<<< HEAD
-def rank_features_by_error_correlation(feature_importances):
-    """Rank features by feature importance according to the error model."""
-    return np.argsort(- feature_importances)
-=======
     Return:
         formatted (str): The number as a formatted string
 
@@ -95,5 +90,4 @@
     formatted = ("{:." + str(decimals) + "f}").format(number).rstrip("0")
     if formatted.endswith("."):
         return formatted[:-1]
-    return formatted
->>>>>>> 78265467
+    return formatted