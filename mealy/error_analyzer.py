# -*- coding: utf-8 -*-
import numpy as np
import collections
from sklearn import tree
from sklearn.model_selection import GridSearchCV
from sklearn.base import is_regressor
from sklearn.pipeline import Pipeline
from sklearn.compose import ColumnTransformer
from sklearn.base import BaseEstimator
from sklearn.metrics import make_scorer
from mealy.error_analysis_utils import check_enough_data, get_epsilon
from mealy.constants import ErrorAnalyzerConstants
from mealy.metrics import error_decision_tree_report, fidelity_balanced_accuracy_score
from mealy.preprocessing import PipelinePreprocessor, DummyPipelinePreprocessor
from mealy.error_tree import ErrorTree
import logging

logger = logging.getLogger(__name__)
logging.basicConfig(level=logging.INFO, format='mealy | %(levelname)s - %(message)s')


class ErrorAnalyzer(BaseEstimator):
    """ ErrorAnalyzer analyzes the errors of a prediction model on a test set.

    It uses model predictions and ground truth target to compute the model errors on the test set.
    It then trains a Decision Tree, called a Error Analyzer Tree, on the same test set by using the model error
    as target. The nodes of the decision tree are different segments of errors to be studied individually.

    Args:
        primary_model (sklearn.base.BaseEstimator or sklearn.pipeline.Pipeline): a sklearn model to analyze. Either an estimator
            or a Pipeline containing a ColumnTransformer with the preprocessing steps and an estimator as last step.
        feature_names (list): list of feature names, default=None.
        max_num_row (int): maximum number of rows to process.
        param_grid (dict): sklearn.tree.DecisionTree hyper-parameters values for grid search.
        random_state (int): random seed.

    Attributes:
        global_error (numpy.ndarray): percentage of incorrectly predicted samples in leaf nodes over the total number of
            errors (used for ranking the nodes).
        leaf_ids (numpy.ndarray): list of all leaf nodes indices.
        _error_tree (DecisionTreeClassifier): the estimator used to train the Error Analyzer Tree
    """

    def __init__(self, primary_model,
                 feature_names=None,
                 max_num_row=ErrorAnalyzerConstants.MAX_NUM_ROW,
                 param_grid=ErrorAnalyzerConstants.PARAMETERS_GRID,
                 random_state=65537):

        self.feature_names = feature_names
        self.max_num_row = max_num_row
        self.param_grid = param_grid
        self.random_state = random_state

        if isinstance(primary_model, Pipeline):
            estimator = primary_model.steps[-1][1]
            if not isinstance(estimator, BaseEstimator):
                raise NotImplementedError("The last step of the pipeline has to be a BaseEstimator.")
            self._primary_model = estimator
            ct_preprocessor = Pipeline(primary_model.steps[:-1]).steps[0][1]
            if not isinstance(ct_preprocessor, ColumnTransformer):
                raise NotImplementedError("The input preprocessor has to be a ColumnTransformer.")
            self.pipeline_preprocessor = PipelinePreprocessor(ct_preprocessor, feature_names)
            self._preprocessed_feature_names = self.pipeline_preprocessor.get_preprocessed_feature_names()
        elif isinstance(primary_model, BaseEstimator):
            self._primary_model = primary_model
            self._preprocessed_feature_names = feature_names
            self.pipeline_preprocessor = DummyPipelinePreprocessor(feature_names)
        else:
            raise ValueError('ErrorAnalyzer needs as input either a scikit Estimator or a scikit Pipeline.')

        self._error_tree = None
        self._is_regression = is_regressor(self._primary_model)
        self._error_train_x = None
        self._error_train_y = None
        self._epsilon = None

        self._error_train_leaf_id = None

    @property
    def feature_names(self):
        return self._feature_names

    @feature_names.setter
    def feature_names(self, value):
        self._feature_names = value

    @property
    def primary_model(self):
        return self._primary_model

    @primary_model.setter
    def primary_model(self, value):
        self._primary_model = value

    @property
    def max_num_row(self):
        return self._max_num_row

    @max_num_row.setter
    def max_num_row(self, value):
        self._max_num_row = value

    @property
    def param_grid(self):
        return self._param_grid

    @param_grid.setter
    def param_grid(self, value):
        self._param_grid = value

    @property
<<<<<<< HEAD
    def impurity(self):
        if self._impurity is None:
            self._compute_leaf_nodes_properties()
        return self._impurity

    @property
    def quantized_impurity(self):
        if self._quantized_impurity is None:
            self._compute_leaf_nodes_properties()
        return self._quantized_impurity

    @property
    def difference(self):
        if self._difference is None:
            self._compute_leaf_nodes_properties()
        return self._difference

    @property
    def global_error(self):
        if self._global_error is None:
            self._compute_leaf_nodes_properties()
        return self._global_error
=======
    def random_state(self):
        return self._random_state

    @property
    def regression_error_tolerance(self):
        return self._epsilon

    @random_state.setter
    def random_state(self, value):
        self._random_state = value

    @property
    def error_tree(self):
        return self._error_tree
>>>>>>> 3e434085

    @property
    def preprocessed_feature_names(self):
        if self._preprocessed_feature_names is None:
            self._preprocessed_feature_names = ["feature#%s" % feature_index
                                                for feature_index in
                                                range(self._error_tree.estimator_.n_features_)]
        return self._preprocessed_feature_names

    def fit(self, X, y):
        """
        Fit the Error Analyzer Tree.

        Trains the Error Analyzer Tree, a Decision Tree to discriminate between samples that are correctly
        predicted or wrongly predicted (errors) by a primary model.

        Args:
            X (numpy.ndarray or pandas.DataFrame): feature data from a test set to evaluate the primary predictor and
                train a Error Analyzer Tree.
            y (numpy.ndarray or pandas.DataFrame): target data from a test set to evaluate the primary predictor and
                train a Error Analyzer Tree.
        """
        logger.info("Preparing the Error Analyzer Tree...")

        np.random.seed(self._random_state)
        preprocessed_X = self.pipeline_preprocessor.transform(X)

        check_enough_data(preprocessed_X, min_len=ErrorAnalyzerConstants.MIN_NUM_ROWS)
        self._error_train_y, error_rate = self._compute_primary_model_error(preprocessed_X, y)
        self._error_train_x = preprocessed_X

        logger.info("Fitting the Error Analyzer Tree...")
        # entropy/mutual information is used to split nodes in Microsoft Pandora system
        dt_clf = tree.DecisionTreeClassifier(criterion=ErrorAnalyzerConstants.CRITERION,
                                             random_state=self._random_state)

        # for the min_sample_leaf, the min value should be 0.01
        min_samples_leaf_max = min(error_rate, 0.01)
        param_grid = {
            'max_depth': [3, 5, 7],
            'min_samples_leaf': np.linspace(min_samples_leaf_max/5, min_samples_leaf_max, 5)
        }

        logger.info('Grid search the Error Tree with the following grid: {}'.format(param_grid))
        gs_clf = GridSearchCV(dt_clf,
                              param_grid=param_grid,
                              cv=5,
                              scoring=make_scorer(fidelity_balanced_accuracy_score))

        gs_clf.fit(self._error_train_x, self._error_train_y)
        self._error_tree = ErrorTree(error_decision_tree=gs_clf.best_estimator_)
        logger.info('Chosen parameters: {}'.format(gs_clf.best_params_))

    #TODO rewrite this method using the ranking arrays
    def get_error_node_summary(self, leaf_selector='all_errors', add_path_to_leaves=False, print_summary=False):
        """ Return summary information regarding input nodes.

        Args:
            leaf_selector (int or list or str): the desired leaf nodes to visualize. When int it represents the
                number of the leaf node, when a list it represents a list of leaf nodes. When a string, the valid values
                are either 'all_error' to plot all leaves of class 'Wrong prediction' or 'all' to plot all leaf nodes.
            add_path_to_leaves (bool): add information of the feature path across the tree till the selected node.
            print_summary (bool): print summary for the selected nodes.

        Return:
            dict: dictionary of metrics for each selected node of the Error Analyzer Tree.
        """

        leaf_nodes = self._get_ranked_leaf_ids(leaf_selector=leaf_selector)

        y = self._error_train_y
        n_total_errors = y[y == ErrorAnalyzerConstants.WRONG_PREDICTION].shape[0]
        error_class_idx = np.where(self._error_tree.estimator_.classes_ == ErrorAnalyzerConstants.WRONG_PREDICTION)[0][0]
        correct_class_idx = 1 - error_class_idx

        leaves_summary = []
        path_to_node = None
        for leaf_id in leaf_nodes:
            values = self._error_tree.estimator_.tree_.value[leaf_id, :]
            n_errors = int(np.ceil(values[0, error_class_idx]))
            n_corrects = int(np.ceil(values[0, correct_class_idx]))
            local_error = float(n_errors) / (n_corrects + n_errors)
            global_error = float(n_errors) / n_total_errors

            leaf_dict = {
                "id": leaf_id,
                "n_corrects": n_corrects,
                "n_errors": n_errors,
                "local_error": local_error,
                "global_error": global_error
            }

            leaves_summary.append(leaf_dict)

            if add_path_to_leaves:
                path_to_node = self._get_path_to_node(leaf_id)
                leaf_dict["path_to_leaf"] = path_to_node

            if print_summary:
                print("LEAF %d:" % leaf_id)
                print("     Correct predictions: %d | Wrong predictions: %d | "
                      "Local error (purity): %.2f | Global error: %.2f" %
                      (n_corrects, n_errors, local_error, global_error))

                if add_path_to_leaves:
                    print('     Path to leaf:')
                    for (step_idx, step) in enumerate(path_to_node):
                        print('     ' + '   ' * step_idx + step)

        return leaves_summary

    def evaluate(self, X, y, output_format='text'):
        """
        Evaluate performance of ErrorAnalyzer on new the given test data and labels.
        Print ErrorAnalyzer summary metrics regarding the Error Analyzer Tree.

        Args:
            X (numpy.ndarray or pandas.DataFrame): feature data from a test set to evaluate the primary predictor
                and train a Error Analyzer Tree.
            y (numpy.ndarray or pandas.DataFrame): target data from a test set to evaluate the primary predictor and
                train a Error Analyzer Tree.
            output_format (string): whether to return a "dict" or a "text"

        Return:
            dict or str: metrics regarding the Error Analyzer Tree.
        """
        prep_x, prep_y = self.pipeline_preprocessor.transform(X), np.array(y)
        y_true, _ = self._compute_primary_model_error(prep_x, prep_y)
        y_pred = self._error_tree.estimator_.predict(prep_x)
        return error_decision_tree_report(y_true, y_pred, output_format)

    def _compute_primary_model_error(self, X, y):
        """
        Computes the errors of the primary model predictions and samples

        Args:
            X: array-like of shape (n_samples, n_features)
            Input samples.

            y: array-like of shape (n_samples,)
            True target values for `X`.

        Returns:
             sampled_X: ndarray
             A sample of `X`.

             error_y: array of string of shape (n_sampled_X, )
             Boolean value of whether or not the primary model predicted correctly or incorrectly the samples in sampled_X.
        """
        y_pred = self._primary_model.predict(X)
        error_y, error_rate = self._evaluate_primary_model_predictions(y_true=y, y_pred=y_pred)
        return error_y, error_rate

    def _evaluate_primary_model_predictions(self, y_true, y_pred):
        """
        Compute errors of the primary model on the test set

        Args:
            y_true: 1D array
            True target values.

            y_pred: 1D array
            Predictions of the primary model.

        Return:
            error_y: array of string of len(y_trye)
            Boolean value of whether or not the primary model got the prediction right.

<<<<<<< HEAD
    def _compute_leaf_nodes_properties(self, n_purity_levels=ErrorAnalyzerConstants.NUMBER_PURITY_LEVELS):
        """ Compute ranking array """
        error_class_idx = \
        np.where(self.model_performance_predictor.classes_ == ErrorAnalyzerConstants.WRONG_PREDICTION)[0][0]
        correct_class_idx = 1 - error_class_idx
=======
            error_rate: float
            Accuracy of the primary model
        """
>>>>>>> 3e434085

        if self._is_regression:
            difference = np.abs(y_true - y_pred)
            self._epsilon = get_epsilon(difference, mode='rec')
            error_array = np.array(difference > self._epsilon)
        else:
            error_array = np.array(y_true != y_pred)

        target_mapping_dict = {True: ErrorAnalyzerConstants.WRONG_PREDICTION, False: ErrorAnalyzerConstants.CORRECT_PREDICTION}
        error_y = np.array([target_mapping_dict[elem] for elem in error_array], dtype=object)

        possible_outcomes = list(set(error_y.tolist()))

<<<<<<< HEAD
        y = self._error_train_y
        n_total_errors = y[y == ErrorAnalyzerConstants.WRONG_PREDICTION].shape[0]
        self._global_error = wrongly_predicted_samples / float(n_total_errors)

    def get_ranked_leaf_ids(self, leaf_selector=None, rank_by='global_error'):
=======
        if len(possible_outcomes) == 1:
            logger.warning('All predictions are {}. To build a proper ErrorAnalyzer decision tree we need both correct and incorrect predictions'.format(possible_outcomes[0]))

        error_rate = np.sum(error_array, dtype=float)/len(error_array)
        logger.info('The primary model has a global error rate of {}'.format(round(error_rate, 3)))
        return error_y, error_rate

    def _get_ranked_leaf_ids(self, leaf_selector, rank_by='purity'):
>>>>>>> 3e434085
        """ Select error nodes and rank them by importance.

        Args:
            leaf_selector (None, int or array-like): the leaves whose information will be returned
                * int: Only return information of the leaf with the corresponding id
                * array-like: Only return information of the leaves corresponding to these ids
                * None (default): Return information of all the leaves
            rank_by (str): ranking criterion for the leaf nodes. Valid values are:
                * 'global_error': rank by the global error (fraction of total error in the node)
                * 'purity': rank by the purity (ratio of wrongly predicted samples over the total number of node samples)
                * 'class_difference': rank by the difference of number of wrongly and correctly predicted samples
                in a node.

        Return:
            list or numpy.ndarray: list of selected leaf nodes indices.

        """
        apply_leaf_selector = self._get_leaf_selector(leaf_selector)
        selected_leaves = apply_leaf_selector(self._error_tree.leaf_ids)
        if selected_leaves.size == 0:
            return selected_leaves
        if rank_by == 'global_error':
            sorted_ids = np.argsort(-apply_leaf_selector(self._error_tree.global_error), )
        elif rank_by == 'purity':
            sorted_ids = np.lexsort(
                (apply_leaf_selector(self._error_tree.difference), apply_leaf_selector(self._error_tree.quantized_impurity)))
        elif rank_by == 'class_difference':
            sorted_ids = np.lexsort((apply_leaf_selector(self._error_tree.impurity), apply_leaf_selector(self._error_tree.difference)))
        else:
<<<<<<< HEAD
            raise NotImplementedError(
                "Input argument 'rank_by' is invalid. Should be 'global_error', 'purity' or 'class_difference'")
=======
            raise NotImplementedError("Input value for 'rank_leaves_by' is invalid. It must be 'purity' or 'class_difference'.")
>>>>>>> 3e434085
        return selected_leaves.take(sorted_ids)

    #TODO leaf_selector is taking too many different types of data ?
    def _get_leaf_selector(self, leaf_selector):
        """
        Return a function that select rows of provided arrays. Arrays must be of shape (1, number of leaves)
            Args:
                leaf_selector: None, int or array-like
                    How to select the rows of the array
                      * int: Only keep the row corresponding to this leaf id
                      * array-like: Only keep the rows corresponding to these leaf ids
                      * None (default): Keep the whole array of leaf ids

            Return:
                A function with one argument array as a selector of leaf ids
                Args:
                    array: numpy array of shape (1, number of leaves)
                    An array of which we only want to keep some rows
        """
<<<<<<< HEAD
        if leaf_selector is None:
            return lambda array: array
=======
        if isinstance(leaf_selector, str):
            if leaf_selector == "all":
                return lambda array: array
            elif leaf_selector == "all_errors":
                return lambda array: array[self._error_tree.get_error_leaves()]
            else:
                raise ValueError('Unknown string value "{}" for leaf_selector, please choose either "all" or "all_errors".'.format(leaf_selector))
>>>>>>> 3e434085

        leaf_selector_as_array = np.array(leaf_selector)
        leaf_selector = np.in1d(self._error_tree.leaf_ids, leaf_selector_as_array)
        nr_kept_leaves = np.count_nonzero(leaf_selector)
        if nr_kept_leaves == 0:
            print("None of the ids provided correspond to a leaf id.")
        elif nr_kept_leaves < leaf_selector_as_array.size:
            print("Some of the ids provided do not belong to leaves. Only leaf ids are kept.")
        return lambda array: array[leaf_selector]

    def _get_path_to_node(self, node_id):
        """ Return path to node as a list of split steps from the nodes of the sklearn Tree object """
        feature_names = self.pipeline_preprocessor.get_original_feature_names()
        children_left = self._error_tree.estimator_.tree_.children_left
        children_right = self._error_tree.estimator_.tree_.children_right
        threshold = self._inverse_transform_thresholds()
        feature = self._inverse_transform_features()

        cur_node_id = node_id
        path_to_node = collections.deque()
        while cur_node_id > 0:

            if cur_node_id in children_left:
                parent_id = list(children_left).index(cur_node_id)
            else:
                parent_id = list(children_right).index(cur_node_id)

            feat = feature[parent_id]
            thresh = threshold[parent_id]

            is_categorical = self.pipeline_preprocessor.is_categorical(feat)
            thresh = str(thresh if is_categorical else ("%.2f" % thresh))

            decision_rule = ''
            if cur_node_id in children_left:
                decision_rule += ' <= ' if not is_categorical else ' != '
            else:
                decision_rule += " > " if not is_categorical else ' == '

            decision_rule = str(feature_names[feat]) + decision_rule + thresh
            path_to_node.appendleft(decision_rule)
            cur_node_id = parent_id

        return path_to_node


    #TODO naming is not very clear ?
    def _inverse_transform_features(self):
        """ Undo preprocessing of feature values.

        If the predictor comes with a Pipeline preprocessor, map the features indices of the Error Analysis
        Decision Tree back to their indices in the original unpreprocessed space of features.
        Otherwise simply return the feature indices of the decision tree. The feature indices of a decision tree
        indicate what features are used to split the training set at each node.
        See https://scikit-learn.org/stable/auto_examples/tree/plot_unveil_tree_structure.html.

        Return:
            list or numpy.ndarray:
                indices of features of the Error Analyzer Tree, possibly mapped back to the
                original unprocessed feature space.
        """
        feats_idx = self._error_tree.estimator_.tree_.feature.copy()

        for i, f in enumerate(feats_idx):
            if f > 0:
                feats_idx[i] = self.pipeline_preprocessor.inverse_transform_feature_id(f)

        return feats_idx

    #TODO naming is not very clear ?
    def _inverse_transform_thresholds(self):
        """  Undo preprocessing of feature threshold values.

        If the predictor comes with a Pipeline preprocessor, undo the preprocessing on the thresholds of the Error Analyzer
        Tree for an easier plot interpretation. Otherwise simply return the thresholds of
        the decision tree. The thresholds of a decision tree are the feature values used to split the training set at
        each node. See https://scikit-learn.org/stable/auto_examples/tree/plot_unveil_tree_structure.html.

        Return:
            numpy.ndarray:
                thresholds of the Error Analyzer Tree, possibly with preprocessing undone.
        """

        feats_idx = self._error_tree.estimator_.tree_.feature[self._error_tree.estimator_.tree_.feature > 0]
        thresholds = self._error_tree.estimator_.tree_.threshold.copy().astype('O')
        thresh = thresholds[self._error_tree.estimator_.tree_.feature > 0]
        n_rows = np.count_nonzero(self._error_tree.estimator_.tree_.feature[self._error_tree.estimator_.tree_.feature > 0])
        n_cols = self._error_train_x.shape[1]
        dummy_x = np.zeros((n_rows, n_cols))

        indices = []
        i = 0

        for f, t in zip(feats_idx, thresh):
            dummy_x[i, f] = t
            indices.append((i, self.pipeline_preprocessor.inverse_transform_feature_id(f)))
            i += 1

        undo_dummy_x = self.pipeline_preprocessor.inverse_transform(dummy_x)
        descaled_thresh = [undo_dummy_x[i, j] for i, j in indices]
<<<<<<< HEAD

        thresholds[self._error_clf.tree_.feature > 0] = descaled_thresh

        self._error_clf_thresholds = thresholds

        return self._error_clf_thresholds

    # TODO: rewrite this method using the ranking arrays
    def leaf_node_summary(self, leaf_selector=None, add_path_to_leaves=False, print_summary=False):
        """ Return summary information regarding leaf nodes.

        Args:
            leaf_selector (None, int or array-like): the leaves whose information will be returned
                * int: Only return information of the leaf with the corresponding id
                * array-like: Only return information of the leaves corresponding to these ids
                * None (default): Return information of all the leaves
            add_path_to_leaves (bool): add information of the feature path across the tree till the selected node.
            print_summary (bool): print summary for the selected nodes.

        Return:
            dict: dictionary of metrics for each selected node of the Model Performance Predictor.
        """

        leaf_nodes = self.get_ranked_leaf_ids(leaf_selector=leaf_selector)

        y = self._error_train_y
        n_total_errors = y[y == ErrorAnalyzerConstants.WRONG_PREDICTION].shape[0]
        error_class_idx = \
        np.where(self.model_performance_predictor.classes_ == ErrorAnalyzerConstants.WRONG_PREDICTION)[0][0]
        correct_class_idx = 1 - error_class_idx

        leaves_summary = []
        for leaf_id in leaf_nodes:
            values = self.model_performance_predictor.tree_.value[leaf_id, :]
            n_errors = int(np.ceil(values[0, error_class_idx]))
            n_corrects = int(np.ceil(values[0, correct_class_idx]))
            local_error = float(n_errors) / (n_corrects + n_errors)
            global_error = float(n_errors) / n_total_errors

            leaf_dict = {
                "id": leaf_id,
                "n_corrects": n_corrects,
                "n_errors": n_errors,
                "local_error": local_error,
                "global_error": global_error
            }

            leaves_summary.append(leaf_dict)

            if add_path_to_leaves:
                path_to_node = self._get_path_to_node(leaf_id)
                leaf_dict["path_to_leaf"] = path_to_node

            if print_summary:
                print("LEAF %d:" % leaf_id)
                print("     Correct predictions: %d | Wrong predictions: %d | "
                      "Local error (purity): %.2f | Global error: %.2f" %
                      (n_corrects, n_errors, local_error, global_error))

                if add_path_to_leaves:
                    print('     Path to leaf:')
                    for (step_idx, step) in enumerate(path_to_node):
                        print('     ' + '   ' * step_idx + step)

        return leaves_summary

    def mpp_summary(self, x_test, y_test, nr_max_rows=ErrorAnalyzerConstants.MAX_NUM_ROW, output_dict=False):
        """ Print ErrorAnalyzer summary metrics regarding the Model Performance Predictor.

        Args:
            x_test (numpy.ndarray or pandas.DataFrame): feature data from a test set to evaluate the primary predictor
                and train a Model Performance Predictor.
            y_test (numpy.ndarray or pandas.DataFrame): target data from a test set to evaluate the primary predictor and
                train a Model Performance Predictor.
            nr_max_rows (int): maximum number of rows to process.
            output_dict (bool): whether to return a dict or a string with metrics.

        Return:
            dict or str: metrics regarding the Model Performance Predictor.
        """
        
        if self.pipeline_preprocessor is None:
            prep_x, prep_y = x_test, y_test
        else:
            prep_x, prep_y = self.pipeline_preprocessor.transform(x_test), np.array(y_test)

        prep_x, y_true = self._compute_primary_model_error(prep_x, prep_y, nr_max_rows)
        y_pred = self.model_performance_predictor.predict(prep_x)
        return mpp_report(y_true, y_pred, output_dict)
=======
        thresholds[self._error_tree.estimator_.tree_.feature > 0] = descaled_thresh
        return thresholds
>>>>>>> 3e434085
<|MERGE_RESOLUTION|>--- conflicted
+++ resolved
@@ -110,30 +110,6 @@
         self._param_grid = value
 
     @property
-<<<<<<< HEAD
-    def impurity(self):
-        if self._impurity is None:
-            self._compute_leaf_nodes_properties()
-        return self._impurity
-
-    @property
-    def quantized_impurity(self):
-        if self._quantized_impurity is None:
-            self._compute_leaf_nodes_properties()
-        return self._quantized_impurity
-
-    @property
-    def difference(self):
-        if self._difference is None:
-            self._compute_leaf_nodes_properties()
-        return self._difference
-
-    @property
-    def global_error(self):
-        if self._global_error is None:
-            self._compute_leaf_nodes_properties()
-        return self._global_error
-=======
     def random_state(self):
         return self._random_state
 
@@ -148,7 +124,6 @@
     @property
     def error_tree(self):
         return self._error_tree
->>>>>>> 3e434085
 
     @property
     def preprocessed_feature_names(self):
@@ -203,18 +178,19 @@
         logger.info('Chosen parameters: {}'.format(gs_clf.best_params_))
 
     #TODO rewrite this method using the ranking arrays
-    def get_error_node_summary(self, leaf_selector='all_errors', add_path_to_leaves=False, print_summary=False):
-        """ Return summary information regarding input nodes.
-
-        Args:
-            leaf_selector (int or list or str): the desired leaf nodes to visualize. When int it represents the
-                number of the leaf node, when a list it represents a list of leaf nodes. When a string, the valid values
-                are either 'all_error' to plot all leaves of class 'Wrong prediction' or 'all' to plot all leaf nodes.
+    def get_error_node_summary(self, leaf_selector=None, add_path_to_leaves=False, print_summary=False):
+        """ Return summary information regarding leaf nodes.
+
+        Args:
+            leaf_selector (None, int or array-like): the leaves whose information will be returned
+                * int: Only return information of the leaf with the corresponding id
+                * array-like: Only return information of the leaves corresponding to these ids
+                * None (default): Return information of all the leaves
             add_path_to_leaves (bool): add information of the feature path across the tree till the selected node.
             print_summary (bool): print summary for the selected nodes.
 
         Return:
-            dict: dictionary of metrics for each selected node of the Error Analyzer Tree.
+            dict: dictionary of metrics for each selected node of the Model Performance Predictor.
         """
 
         leaf_nodes = self._get_ranked_leaf_ids(leaf_selector=leaf_selector)
@@ -317,17 +293,9 @@
             error_y: array of string of len(y_trye)
             Boolean value of whether or not the primary model got the prediction right.
 
-<<<<<<< HEAD
-    def _compute_leaf_nodes_properties(self, n_purity_levels=ErrorAnalyzerConstants.NUMBER_PURITY_LEVELS):
-        """ Compute ranking array """
-        error_class_idx = \
-        np.where(self.model_performance_predictor.classes_ == ErrorAnalyzerConstants.WRONG_PREDICTION)[0][0]
-        correct_class_idx = 1 - error_class_idx
-=======
             error_rate: float
             Accuracy of the primary model
         """
->>>>>>> 3e434085
 
         if self._is_regression:
             difference = np.abs(y_true - y_pred)
@@ -341,13 +309,6 @@
 
         possible_outcomes = list(set(error_y.tolist()))
 
-<<<<<<< HEAD
-        y = self._error_train_y
-        n_total_errors = y[y == ErrorAnalyzerConstants.WRONG_PREDICTION].shape[0]
-        self._global_error = wrongly_predicted_samples / float(n_total_errors)
-
-    def get_ranked_leaf_ids(self, leaf_selector=None, rank_by='global_error'):
-=======
         if len(possible_outcomes) == 1:
             logger.warning('All predictions are {}. To build a proper ErrorAnalyzer decision tree we need both correct and incorrect predictions'.format(possible_outcomes[0]))
 
@@ -355,8 +316,7 @@
         logger.info('The primary model has a global error rate of {}'.format(round(error_rate, 3)))
         return error_y, error_rate
 
-    def _get_ranked_leaf_ids(self, leaf_selector, rank_by='purity'):
->>>>>>> 3e434085
+    def _get_ranked_leaf_ids(self, leaf_selector=None, rank_by='global_error'):
         """ Select error nodes and rank them by importance.
 
         Args:
@@ -386,12 +346,8 @@
         elif rank_by == 'class_difference':
             sorted_ids = np.lexsort((apply_leaf_selector(self._error_tree.impurity), apply_leaf_selector(self._error_tree.difference)))
         else:
-<<<<<<< HEAD
             raise NotImplementedError(
                 "Input argument 'rank_by' is invalid. Should be 'global_error', 'purity' or 'class_difference'")
-=======
-            raise NotImplementedError("Input value for 'rank_leaves_by' is invalid. It must be 'purity' or 'class_difference'.")
->>>>>>> 3e434085
         return selected_leaves.take(sorted_ids)
 
     #TODO leaf_selector is taking too many different types of data ?
@@ -411,18 +367,8 @@
                     array: numpy array of shape (1, number of leaves)
                     An array of which we only want to keep some rows
         """
-<<<<<<< HEAD
         if leaf_selector is None:
             return lambda array: array
-=======
-        if isinstance(leaf_selector, str):
-            if leaf_selector == "all":
-                return lambda array: array
-            elif leaf_selector == "all_errors":
-                return lambda array: array[self._error_tree.get_error_leaves()]
-            else:
-                raise ValueError('Unknown string value "{}" for leaf_selector, please choose either "all" or "all_errors".'.format(leaf_selector))
->>>>>>> 3e434085
 
         leaf_selector_as_array = np.array(leaf_selector)
         leaf_selector = np.in1d(self._error_tree.leaf_ids, leaf_selector_as_array)
@@ -523,97 +469,5 @@
 
         undo_dummy_x = self.pipeline_preprocessor.inverse_transform(dummy_x)
         descaled_thresh = [undo_dummy_x[i, j] for i, j in indices]
-<<<<<<< HEAD
-
-        thresholds[self._error_clf.tree_.feature > 0] = descaled_thresh
-
-        self._error_clf_thresholds = thresholds
-
-        return self._error_clf_thresholds
-
-    # TODO: rewrite this method using the ranking arrays
-    def leaf_node_summary(self, leaf_selector=None, add_path_to_leaves=False, print_summary=False):
-        """ Return summary information regarding leaf nodes.
-
-        Args:
-            leaf_selector (None, int or array-like): the leaves whose information will be returned
-                * int: Only return information of the leaf with the corresponding id
-                * array-like: Only return information of the leaves corresponding to these ids
-                * None (default): Return information of all the leaves
-            add_path_to_leaves (bool): add information of the feature path across the tree till the selected node.
-            print_summary (bool): print summary for the selected nodes.
-
-        Return:
-            dict: dictionary of metrics for each selected node of the Model Performance Predictor.
-        """
-
-        leaf_nodes = self.get_ranked_leaf_ids(leaf_selector=leaf_selector)
-
-        y = self._error_train_y
-        n_total_errors = y[y == ErrorAnalyzerConstants.WRONG_PREDICTION].shape[0]
-        error_class_idx = \
-        np.where(self.model_performance_predictor.classes_ == ErrorAnalyzerConstants.WRONG_PREDICTION)[0][0]
-        correct_class_idx = 1 - error_class_idx
-
-        leaves_summary = []
-        for leaf_id in leaf_nodes:
-            values = self.model_performance_predictor.tree_.value[leaf_id, :]
-            n_errors = int(np.ceil(values[0, error_class_idx]))
-            n_corrects = int(np.ceil(values[0, correct_class_idx]))
-            local_error = float(n_errors) / (n_corrects + n_errors)
-            global_error = float(n_errors) / n_total_errors
-
-            leaf_dict = {
-                "id": leaf_id,
-                "n_corrects": n_corrects,
-                "n_errors": n_errors,
-                "local_error": local_error,
-                "global_error": global_error
-            }
-
-            leaves_summary.append(leaf_dict)
-
-            if add_path_to_leaves:
-                path_to_node = self._get_path_to_node(leaf_id)
-                leaf_dict["path_to_leaf"] = path_to_node
-
-            if print_summary:
-                print("LEAF %d:" % leaf_id)
-                print("     Correct predictions: %d | Wrong predictions: %d | "
-                      "Local error (purity): %.2f | Global error: %.2f" %
-                      (n_corrects, n_errors, local_error, global_error))
-
-                if add_path_to_leaves:
-                    print('     Path to leaf:')
-                    for (step_idx, step) in enumerate(path_to_node):
-                        print('     ' + '   ' * step_idx + step)
-
-        return leaves_summary
-
-    def mpp_summary(self, x_test, y_test, nr_max_rows=ErrorAnalyzerConstants.MAX_NUM_ROW, output_dict=False):
-        """ Print ErrorAnalyzer summary metrics regarding the Model Performance Predictor.
-
-        Args:
-            x_test (numpy.ndarray or pandas.DataFrame): feature data from a test set to evaluate the primary predictor
-                and train a Model Performance Predictor.
-            y_test (numpy.ndarray or pandas.DataFrame): target data from a test set to evaluate the primary predictor and
-                train a Model Performance Predictor.
-            nr_max_rows (int): maximum number of rows to process.
-            output_dict (bool): whether to return a dict or a string with metrics.
-
-        Return:
-            dict or str: metrics regarding the Model Performance Predictor.
-        """
-        
-        if self.pipeline_preprocessor is None:
-            prep_x, prep_y = x_test, y_test
-        else:
-            prep_x, prep_y = self.pipeline_preprocessor.transform(x_test), np.array(y_test)
-
-        prep_x, y_true = self._compute_primary_model_error(prep_x, prep_y, nr_max_rows)
-        y_pred = self.model_performance_predictor.predict(prep_x)
-        return mpp_report(y_true, y_pred, output_dict)
-=======
         thresholds[self._error_tree.estimator_.tree_.feature > 0] = descaled_thresh
-        return thresholds
->>>>>>> 3e434085
+        return thresholds