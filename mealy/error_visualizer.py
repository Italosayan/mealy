--- conflicted
+++ resolved
@@ -28,12 +28,8 @@
             raise NotImplementedError('You need to input an ErrorAnalyzer object.')
 
         self._error_analyzer = error_analyzer
-<<<<<<< HEAD
-        self.get_ranked_leaf_ids = lambda leaf_selector, rank_by: error_analyzer.get_ranked_leaf_ids(leaf_selector,
-                                                                                                     rank_by)
-=======
+
         self._get_ranked_leaf_ids = lambda leaf_selector, rank_by: error_analyzer._get_ranked_leaf_ids(leaf_selector, rank_by)
->>>>>>> 57e945d3
 
     @staticmethod
     def _plot_histograms(hist_data, label, **params):
@@ -201,22 +197,11 @@
 
         return gvz_graph
 
-<<<<<<< HEAD
     def plot_feature_distributions_on_leaves(self, leaf_selector='all',
                                              top_k_features=ErrorAnalyzerConstants.TOP_K_FEATURES,
                                              show_global=True, show_class=True, rank_leaves_by="global_error",
                                              nr_bins=10, figsize=(15, 10)):
-=======
-    def plot_feature_distributions_on_leaves(self,
-                                             leaf_selector='all_errors',
-                                             top_k_features=ErrorAnalyzerConstants.TOP_K_FEATURES,
-                                             show_global=True,
-                                             show_class=False,
-                                             rank_leaves_by="purity",
-                                             nr_bins=10,
-                                             figsize=(15, 10)):
-
->>>>>>> 57e945d3
+
         """Return plot of error node feature distribution and compare to global baseline.
 
         The top-k features are sorted by importance in the Model Performance Predictor.
@@ -297,11 +282,6 @@
                         histogram_func = lambda f_samples: np.histogram(f_samples, bins=bins, density=False)[0]
                     else:
                         histogram_func = lambda f_samples: np.histogram(f_samples, bins=bins, density=True)[0]
-<<<<<<< HEAD
-
-                else:
-=======
->>>>>>> 57e945d3
 
                 else:
                     bins = np.unique(feature_column)[:nr_bins]
