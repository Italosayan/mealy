--- conflicted
+++ resolved
@@ -241,12 +241,8 @@
             min_values, max_values = x.min(axis=0), x.max(axis=0)
             feature_names = self._error_analyzer.preprocessed_feature_names
         else:
-<<<<<<< HEAD
             ranked_feature_ids = list(set(self.pipeline_preprocessor.inverse_transform_feature_id(idx) for idx in
                                           ranked_feature_ids))
-=======
-            ranked_feature_ids = [self._error_analyzer.pipeline_preprocessor.inverse_transform_feature_id(idx) for idx in ranked_feature_ids]
->>>>>>> b07d4e9a
             if top_k_features > 0:
                 ranked_feature_ids = ranked_feature_ids[:top_k_features]
 
